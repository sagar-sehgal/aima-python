"""Provide some widely useful utilities. Safe for "from utils import *".

TODO[COMPLETED]: Let's take the >>> doctest examples out of the docstrings, and put them in utils_test.py
TODO: count_if and the like are leftovers from COmmon Lisp; let's make replace thenm with Pythonic alternatives.
TODO: Create a separate grid.py file for 2D grid environments; move headings, etc there.
TODO: Priority queues may not belong here -- see treatment in search.py
"""

import operator
import math
import random
import os.path
import bisect
import re
from functools import reduce

#______________________________________________________________________________
# Simple Data Structures: infinity, Dict, Struct

infinity = float('inf')

class Struct:
    """Create an instance with argument=value slots.
    This is for making a lightweight object whose class doesn't matter."""
    def __init__(self, **entries):
        self.__dict__.update(entries)

    def __cmp__(self, other):
        if isinstance(other, Struct):
            return self.__dict__ == other.__dict__
        else:
            return self.__dict__ == other

    def __repr__(self):
        args = ['{!s}={!s}'.format(k, repr(v))
                    for (k, v) in vars(self).items()]

def update(x, **entries):
    """Update a dict or an object with slots according to entries."""
    if isinstance(x, dict):
        x.update(entries)
    else:
        x.__dict__.update(entries)

    return x

#______________________________________________________________________________
# Functions on Sequences (mostly inspired by Common Lisp)
# NOTE: Sequence functions (count_if, find_if, every, some) take function
# argument first (like reduce, filter, and map).

def removeall(item, seq):
    """Return a copy of seq (or string) with all occurences of item removed."""
    if isinstance(seq, str):
        return seq.replace(item, '')
    else:
        return [x for x in seq if x != item]

def unique(seq):
    """Remove duplicate elements from seq. Assumes hashable elements."""
    return list(set(seq))

def product(numbers):
<<<<<<< HEAD
    """Return the product of the numbers."""
    result=1
    for i in numbers:
        result=result*i
=======
    """Return the product of the numbers, e.g. product([2, 3, 10]) == 60"""
    result = 1
    for x in numbers:
        result *= x
>>>>>>> a0d0905b
    return result

def count_if(predicate, seq):
    """Count the number of elements of seq for which the predicate is true."""
    return sum(map(lambda x: bool(predicate(x)), seq))

def find_if(predicate, seq):
    """If there is an element of seq that satisfies predicate; return it."""
    for x in seq:
        if predicate(x):
            return x

    return None

def every(predicate, seq):
    """True if every element of seq satisfies predicate."""

    return all(predicate(x) for x in seq)

def some(predicate, seq):
    """If some element x of seq satisfies predicate(x), return predicate(x)."""
    elem = find_if(predicate,seq)

    return predicate(elem) or False

# TODO: rename to is_in or possibily add 'identity' to function name to clarify intent
def isin(elt, seq):
    """Like (elt in seq), but compares with is, not ==."""
    return any(x is elt for x in seq)

#______________________________________________________________________________
# Functions on sequences of numbers
# NOTE: these take the sequence argument first, like min and max,
# and like standard math notation: \sigma (i = 1..n) fn(i)
# A lot of programing is finding the best value that satisfies some condition;
# so there are three versions of argmin/argmax, depending on what you want to
# do with ties: return the first one, return them all, or pick at random.

def argmin(seq, fn):
    return min(seq, key=fn)

def argmin_list(seq, fn):
    """Return a list of elements of seq[i] with the lowest fn(seq[i]) scores.’"""
    smallest_score = len(min(seq, key=fn))

    return [elem for elem in seq if fn(elem) == smallest_score]

def argmin_gen(seq, fn):
    """Return a generator of elements of seq[i] with the lowest fn(seq[i]) scores."""

    smallest_score = len(min(seq, key=fn))

    yield from (elem for elem in seq if fn(elem) == smallest_score)

def argmin_random_tie(seq, fn):
    """Return an element with lowest fn(seq[i]) score; break ties at random.
    Thus, for all s,f: argmin_random_tie(s, f) in argmin_list(s, f)"""
    return random.choice(argmin_gen(seq, fn))

def argmax(seq, fn):
    """Return an element with highest fn(seq[i]) score; tie goes to first one."""
    return max(seq, key=fn)

def argmax_list(seq, fn):
    """Return a list of elements of seq[i] with the highest fn(seq[i]) scores.
    Not good to use 'argmin_list(seq, lambda x: -fn(x))' as method breaks if fn is len"""
    largest_score = len(max(seq, key=fn))

    return [elem for elem in seq if fn(elem) == largest_score]

def argmax_gen(seq, fn):
    """Return a generator of elements of seq[i] with the highest fn(seq[i]) scores."""
    largest_score = len(min(seq, key=fn))

    yield from (elem for elem in seq if fn(elem) == largest_score)

def argmax_random_tie(seq, fn):
    "Return an element with highest fn(seq[i]) score; break ties at random."
    return argmin_random_tie(seq, lambda x: -fn(x))

#______________________________________________________________________________
# Statistical and mathematical functions

def histogram(values, mode=0, bin_function=None):
    """Return a list of (value, count) pairs, summarizing the input values.
    Sorted by increasing value, or if mode=1, by decreasing count.
    If bin_function is given, map it over values first."""
    if bin_function:
        values = map(bin_function, values)

    bins = {}
    for val in values:
        bins[val] = bins.get(val, 0) + 1

    if mode:
        return sorted(bins.items(), key=lambda x: (x[1],x[0]), reverse=True)
    else:
        return sorted(bins.items())

from math import log2
from statistics import mode, median, mean, stdev

def stddev(values, meanval=None):
    """The standard deviation of a set of values.
    Pass in the mean if you already know it. """
    return stdev(values, mu=meanval)

def dotproduct(X, Y):
    """Return the sum of the element-wise product of vectors x and y."""
    return sum([x * y for x, y in zip(X, Y)])

def vector_add(a, b):
    """Component-wise addition of two vectors."""
    return tuple(map(operator.add, a, b))

def probability(p):
    "Return true with probability p."
    return p > random.uniform(0.0, 1.0)

def weighted_sample_with_replacement(seq, weights, n):
    """Pick n samples from seq at random, with replacement, with the
    probability of each element in proportion to its corresponding
    weight."""
    sample = weighted_sampler(seq, weights)

    return [sample() for _ in range(n)]

def weighted_sampler(seq, weights):
    "Return a random-sample function that picks from seq weighted by weights."
    totals = []
    for w in weights:
        totals.append(w + totals[-1] if totals else w)

    return lambda: seq[bisect.bisect(totals, random.uniform(0, totals[-1]))]

def num_or_str(x):
    """The argument is a string; convert to a number if possible, or strip it."""
    try:
        return int(x)
    except ValueError:
        try:
            return float(x)
        except ValueError:
            return str(x).strip()

def normalize(numbers):
    """Multiply each number by a constant such that the sum is 1.0"""
    total = float(sum(numbers))
    return [n / total for n in numbers]

def clip(x, lowest, highest):
    """Return x clipped to the range [lowest..highest]."""
    return max(lowest, min(x, highest))

#______________________________________________________________________________
## OK, the following are not as widely useful utilities as some of the other
## functions here, but they do show up wherever we have 2D grids: Wumpus and
## Vacuum worlds, TicTacToe and Checkers, and markov decision Processes.

orientations = [(1, 0), (0, 1), (-1, 0), (0, -1)]

def turn_heading(heading, inc, headings=orientations):
    return headings[(headings.index(heading) + inc) % len(headings)]

def turn_right(heading):
    return turn_heading(heading, -1)

def turn_left(heading):
    return turn_heading(heading, +1)

def Point(x, y):
    return (x, y)

def point_x(point):
    return point[0]

def point_y(point):
    return point[1]

def distance(a, b):
    "The distance between two (x, y) points."
    ax, ay = a
    bx, by = b
    return math.hypot((ax - bx), (ay - by))

def distance2(a, b):
    "The square of the distance between two (x, y) points."
    ax, ay = a
    bx, by = b
    return (ax - bx)**2 + (ay - by)**2

def vector_clip(vector, lowest, highest):
    """Return vector, except if any element is less than the corresponding
    value of lowest or more than the corresponding value of highest, clip to
    those values.
    """
    return type(vector)(map(clip, vector, lowest, highest))

#______________________________________________________________________________
# Misc Functions

def printf(format_str, *args):
    """Format args with the first argument as format string, and write.
    Return the last arg, or format itself if there are no args."""
    print(str(format_str).format(*args, end=''))

    return args[-1] if args else format_str

def caller(n=1):
    """Return the name of the calling function n levels up in the frame stack."""
    import inspect

    return inspect.getouterframes(inspect.currentframe())[n][3]

# TODO: Use functools.lru_cache memoization decorator
def memoize(fn, slot=None):
    """Memoize fn: make it remember the computed value for any argument list.
    If slot is specified, store result in that slot of first argument.
    If slot is false, store results in a dictionary."""
    if slot:
        def memoized_fn(obj, *args):
            if hasattr(obj, slot):
                return getattr(obj, slot)
            else:
                val = fn(obj, *args)
                setattr(obj, slot, val)
                return val
    else:
        def memoized_fn(*args):
            if not memoized_fn.cache.has_key(args):
                memoized_fn.cache[args] = fn(*args)
            return memoized_fn.cache[args]

        memoized_fn.cache = {}

    return memoized_fn


def name(obj):
    "Try to find some reasonable name for the object."
    return (getattr(obj, 'name', 0) or getattr(obj, '__name__', 0)
            or getattr(getattr(obj, '__class__', 0), '__name__', 0)
            or str(obj))

def isnumber(x):
    "Is x a number? We say it is if it has a __int__ method."
    return hasattr(x, '__int__')

def issequence(x):
    "Is x a sequence? We say it is if it has a __getitem__ method."
    return hasattr(x, '__getitem__')

def print_table(table, header=None, sep='   ', numfmt='%g'):
    """Print a list of lists as a table, so that columns line up nicely.
    header, if specified, will be printed as the first row.
    numfmt is the format for all numbers; you might want e.g. '%6.2f'.
    (If you want different formats in different columns, don't use print_table.)
    sep is the separator between columns."""
    justs = ['rjust' if isnumber(x) else 'ljust' for x in table[0]]

    if header:
        table.insert(0, header)

    table = [[numfmt.format(x) if isnumber(x) else x for x in row]
                for row in table]

    maxlen = lambda seq: max(map(len, seq))

    sizes = map(maxlen, zip(*[map(str, row) for row in table]))

    for row in table:
        print(sep.join(getattr(str(x), j)(size)
                for (j, size, x) in zip(justs, sizes, row)))

def AIMAFile(components, mode='r'):
    "Open a file based at the AIMA root directory."
    import utils
    aima_root = os.path.dirname(utils.__file__)

    aima_file = os.path.join(aima_root, *components)

    return open(aima_file)

def DataFile(name, mode='r'):
    "Return a file in the AIMA /data directory."
    return AIMAFile(['..', 'data', name], mode)

def unimplemented():
    "Use this as a stub for not-yet-implemented functions."
    raise NotImplementedError

#______________________________________________________________________________
# Queues: Stack, FIFOQueue, PriorityQueue

# TODO: Use queue.Queue
class Queue:
    """Queue is an abstract class/interface. There are three types:
        Stack(): A Last In First Out Queue.
        FIFOQueue(): A First In First Out Queue.
        PriorityQueue(order, f): Queue in sorted order (default min-first).
    Each type supports the following methods and functions:
        q.append(item)  -- add an item to the queue
        q.extend(items) -- equivalent to: for item in items: q.append(item)
        q.pop()         -- return the top item from the queue
        len(q)          -- number of items in q (also q.__len())
        item in q       -- does q contain item?
    Note that isinstance(Stack(), Queue) is false, because we implement stacks
    as lists.  If Python ever gets interfaces, Queue will be an interface."""
    def __init__(self):
        raise NotImplementedError

    def extend(self, items):
        for item in items: self.append(item)

def Stack():
    """Return an empty list, suitable as a Last-In-First-Out Queue."""
    return []

class FIFOQueue(Queue):
    """A First-In-First-Out Queue."""
    def __init__(self):
        self.A = []; self.start = 0

    def append(self, item):
        self.A.append(item)

    def __len__(self):
        return len(self.A) - self.start

    def extend(self, items):
        self.A.extend(items)

    def pop(self):
        e = self.A[self.start]
        self.start += 1
        if self.start > 5 and self.start > len(self.A)/2:
            self.A = self.A[self.start:]
            self.start = 0
        return e

    def __contains__(self, item):
        return item in self.A[self.start:]

# TODO: Use queue.PriorityQueue
class PriorityQueue(Queue):
    """A queue in which the minimum (or maximum) element (as determined by f and
    order) is returned first. If order is min, the item with minimum f(x) is
    returned first; if order is max, then it is the item with maximum f(x).
    Also supports dict-like lookup."""
    def __init__(self, order=min, f=lambda x: x):
        update(self, A=[], order=order, f=f)

    def append(self, item):
        bisect.insort(self.A, (self.f(item), item))

    def __len__(self):
        return len(self.A)

    def pop(self):
        if self.order == min:
            return self.A.pop(0)[1]
        else:
            return self.A.pop()[1]

    def __contains__(self, item):
        return some(lambda _, x: x == item, self.A)

    def __getitem__(self, key):
        for _, item in self.A:
            if item == key:
                return item

    def __delitem__(self, key):
        for i, (value, item) in enumerate(self.A):
            if item == key:
                self.A.pop(i)

## Fig: The idea is we can define things like Fig[3,10] later.
## Alas, it is Fig[3,10] not Fig[3.10], because that would be the same
## as Fig[3.1]
Fig = {}
<|MERGE_RESOLUTION|>--- conflicted
+++ resolved
@@ -61,17 +61,10 @@
     return list(set(seq))
 
 def product(numbers):
-<<<<<<< HEAD
-    """Return the product of the numbers."""
-    result=1
-    for i in numbers:
-        result=result*i
-=======
     """Return the product of the numbers, e.g. product([2, 3, 10]) == 60"""
     result = 1
     for x in numbers:
         result *= x
->>>>>>> a0d0905b
     return result
 
 def count_if(predicate, seq):
