--- conflicted
+++ resolved
@@ -95,11 +95,7 @@
     old_program = agent.program
     def new_program(percept):
         action = old_program(percept)
-<<<<<<< HEAD
-        print('%s perceives %s and does %s' % (agent, percept, action))
-=======
         print('{} perceives {} and does {}'.format(agent, percept, action))
->>>>>>> e40b72c6
         return action
     agent.program = new_program
     return agent
@@ -281,21 +277,12 @@
         """Remove a thing from the environment."""
         try:
             self.things.remove(thing)
-<<<<<<< HEAD
-        except ValueError as e:
-            print(e)
-            print("  in Environment delete_thing")
-            print("  Thing to be removed: %s at %s" % (thing, thing.location))
-            print("  from list: %s" % [(thing, thing.location)
-                                       for thing in self.things])
-=======
         except(ValueError, e):
             print(e)
             print("  in Environment delete_thing")
             print("  Thing to be removed: {} at {}" .format(thing, thing.location))
             print("  from list: {}" .format([(thing, thing.location)
                                        for thing in self.things]))
->>>>>>> e40b72c6
         if thing in self.agents:
             self.agents.remove(thing)
 
@@ -551,87 +538,5 @@
 True
 """
 
-<<<<<<< HEAD
-#______________________________________________________________________________
-# GUI - Graphical User Interface for Environments
-# If you do not have Tkinter installed, either get a new installation of Python
-# (Tkinter is standard in all new releases), or delete the rest of this file
-# and muddle through without a GUI.
-
-import tkinter as tk
-
-class EnvGUI(tk.Tk, object):
-
-    def __init__(self, env, title = 'AIMA GUI', cellwidth=50, n=10):
-
-        # Initialize window
-
-        super(EnvGUI, self).__init__()
-        self.title(title)
-
-        # Create components
-
-        canvas = EnvCanvas(self, env, cellwidth, n)
-        toolbar = EnvToolbar(self, env, canvas)
-        for w in [canvas, toolbar]:
-            w.pack(side="bottom", fill="x", padx="3", pady="3")
-
-
-class EnvToolbar(tk.Frame, object):
-
-    def __init__(self, parent, env, canvas):
-        super(EnvToolbar, self).__init__(parent, relief='raised', bd=2)
-
-        # Initialize instance variables
-
-        self.env = env
-        self.canvas = canvas
-        self.running = False
-        self.speed = 1.0
-
-        # Create buttons and other controls
-
-        for txt, cmd in [('Step >', self.env.step),
-                         ('Run >>', self.run),
-                         ('Stop [ ]', self.stop),
-                         ('List things', self.list_things),
-                         ('List agents', self.list_agents)]:
-            tk.Button(self, text=txt, command=cmd).pack(side='left')
-
-        tk.Label(self, text='Speed').pack(side='left')
-        scale = tk.Scale(self, orient='h',
-                         from_=(1.0), to=10.0, resolution=1.0,
-                         command=self.set_speed)
-        scale.set(self.speed)
-        scale.pack(side='left')
-
-    def run(self):
-        print('run')
-        self.running = True
-        self.background_run()
-
-    def stop(self):
-        print('stop')
-        self.running = False
-
-    def background_run(self):
-        if self.running:
-            self.env.step()
-            # ms = int(1000 * max(float(self.speed), 0.5))
-            #ms = max(int(1000 * float(self.delay)), 1)
-            delay_sec = 1.0 / max(self.speed, 1.0) # avoid division by zero
-            ms = int(1000.0 * delay_sec)  # seconds to milliseconds
-            self.after(ms, self.background_run)
-
-    def list_things(self):
-        print("Things in the environment:")
-        for thing in self.env.things:
-            print("%s at %s" % (thing, thing.location))
-
-    def list_agents(self):
-        print("Agents in the environment:")
-        for agt in self.env.agents:
-            print("%s at %s" % (agt, agt.location))
-=======
->>>>>>> e40b72c6
-
+
+
